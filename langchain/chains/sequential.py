--- conflicted
+++ resolved
@@ -133,13 +133,9 @@
             if self.strip_outputs:
                 _input = _input.strip()
             if self.verbose:
-<<<<<<< HEAD
                 self.callback_manager.on_text(
                     _input, color=color_mapping[str(i)], end="\n"
                 )
-        return {self.output_key: _input}
-=======
-                print_text(_input, color=color_mapping[str(i)], end="\n")
         return {self.output_key: _input}
 
 
@@ -167,5 +163,4 @@
             if self.verbose:
                 print(f"\033[1mChain {i}\033[0m:\n{outputs}\n")
             known_values.update(outputs)
-        return {k: known_values[k] for k in self.output_variables}
->>>>>>> cea3f679
+        return {k: known_values[k] for k in self.output_variables}