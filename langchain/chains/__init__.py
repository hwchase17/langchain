"""Chains are easily reusable components which can be linked together."""
from langchain.chains.conversation.base import ConversationChain
from langchain.chains.llm import LLMChain
from langchain.chains.llm_math.base import LLMMathChain
<<<<<<< HEAD
from langchain.chains.memory import MemoryChain
from langchain.chains.mrkl.base import MRKLChain
=======
>>>>>>> d70b5a2c
from langchain.chains.python import PythonChain
from langchain.chains.sequential import SequentialChain, SimpleSequentialChain
from langchain.chains.serpapi import SerpAPIChain
from langchain.chains.sql_database.base import SQLDatabaseChain
from langchain.chains.vector_db_qa.base import VectorDBQA

__all__ = [
    "LLMChain",
    "LLMMathChain",
    "PythonChain",
    "SerpAPIChain",
    "SQLDatabaseChain",
    "VectorDBQA",
<<<<<<< HEAD
    "MemoryChain",
    "ConversationChain",
=======
    "SequentialChain",
    "SimpleSequentialChain",
>>>>>>> d70b5a2c
]<|MERGE_RESOLUTION|>--- conflicted
+++ resolved
@@ -2,11 +2,7 @@
 from langchain.chains.conversation.base import ConversationChain
 from langchain.chains.llm import LLMChain
 from langchain.chains.llm_math.base import LLMMathChain
-<<<<<<< HEAD
 from langchain.chains.memory import MemoryChain
-from langchain.chains.mrkl.base import MRKLChain
-=======
->>>>>>> d70b5a2c
 from langchain.chains.python import PythonChain
 from langchain.chains.sequential import SequentialChain, SimpleSequentialChain
 from langchain.chains.serpapi import SerpAPIChain
@@ -20,11 +16,8 @@
     "SerpAPIChain",
     "SQLDatabaseChain",
     "VectorDBQA",
-<<<<<<< HEAD
-    "MemoryChain",
-    "ConversationChain",
-=======
     "SequentialChain",
     "SimpleSequentialChain",
->>>>>>> d70b5a2c
+    "MemoryChain",
+    "ConversationChain"
 ]