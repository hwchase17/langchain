--- conflicted
+++ resolved
@@ -18,21 +18,13 @@
     "LLMChain",
     "LLMBashChain",
     "LLMMathChain",
-<<<<<<< HEAD
     "PALChain",
-    "PythonChain",
     "QAWithSourcesChain",
-=======
->>>>>>> 28be37f4
     "SQLDatabaseChain",
     "SequentialChain",
     "SimpleSequentialChain",
     "VectorDBQA",
     "VectorDBQAWithSourcesChain",
-<<<<<<< HEAD
-=======
-    "PALChain",
     "APIChain",
     "LLMRequestsChain",
->>>>>>> 28be37f4
 ]