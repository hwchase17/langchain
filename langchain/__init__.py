--- conflicted
+++ resolved
@@ -15,17 +15,13 @@
 )
 from langchain.docstore import Wikipedia
 from langchain.llms import Cohere, HuggingFaceHub, OpenAI
-<<<<<<< HEAD
-from langchain.prompts import BasePromptTemplate, PromptTemplate
-from langchain.smart_chains import MRKLChain, ReActChain, SelfAskWithSearchChain
-=======
 from langchain.prompts import (
     BasePromptTemplate,
     FewShotPromptTemplate,
     Prompt,
     PromptTemplate,
 )
->>>>>>> e49fc514
+from langchain.smart_chains import MRKLChain, ReActChain, SelfAskWithSearchChain
 from langchain.sql_database import SQLDatabase
 from langchain.vectorstores import FAISS, ElasticVectorSearch
 
